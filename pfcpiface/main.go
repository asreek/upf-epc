--- conflicted
+++ resolved
@@ -25,45 +25,26 @@
 
 // Conf : Json conf struct.
 type Conf struct {
-<<<<<<< HEAD
-	Mode                  string         `json:"mode"`
-	MaxSessions           uint32         `json:"max_sessions"`
-	AccessIface           IfaceType      `json:"access"`
-	CoreIface             IfaceType      `json:"core"`
-	CPIface               CPIfaceInfo    `json:"cpiface"`
-	P4rtcIface            P4rtcInfo      `json:"p4rtciface"`
-	EnableP4rt            bool           `json:"enable_p4rt"`
-	SimInfo               SimModeInfo    `json:"sim"`
-	ConnTimeout           uint32         `json:"conn_timeout"`
-	ReadTimeout           uint32         `json:"read_timeout"`
-	EnableNotifyBess      bool           `json:"enable_notify_bess"`
-	EnableEndMarker       bool           `json:"enable_end_marker"`
-	NotifySockAddr        string         `json:"notify_sockaddr"`
-	EndMarkerSockAddr     string         `json:"endmarker_sockaddr"`
-	LogLevel              string         `json:"log_level"`
-	QciQosConfig          []QciQosConfig `json:"qci_qos_config"`
-	MaxRetries            uint8          `json:"max_retries"`
-	HeartBeatInterval     int            `json:"heart_beart_interval"`
-	HeartBeatRespDuration int            `json:"heart_beat_resp_dur"`
-=======
-	Mode              string           `json:"mode"`
-	MaxSessions       uint32           `json:"max_sessions"`
-	AccessIface       IfaceType        `json:"access"`
-	CoreIface         IfaceType        `json:"core"`
-	CPIface           CPIfaceInfo      `json:"cpiface"`
-	P4rtcIface        P4rtcInfo        `json:"p4rtciface"`
-	EnableP4rt        bool             `json:"enable_p4rt"`
-	SimInfo           SimModeInfo      `json:"sim"`
-	ConnTimeout       uint32           `json:"conn_timeout"`
-	ReadTimeout       uint32           `json:"read_timeout"`
-	EnableNotifyBess  bool             `json:"enable_notify_bess"`
-	EnableEndMarker   bool             `json:"enable_end_marker"`
-	NotifySockAddr    string           `json:"notify_sockaddr"`
-	EndMarkerSockAddr string           `json:"endmarker_sockaddr"`
-	LogLevel          string           `json:"log_level"`
-	QciQosConfig      []QciQosConfig   `json:"qci_qos_config"`
-	SliceMeterConfig  SliceMeterConfig `json:"slice_rate_limit_config"`
->>>>>>> df79a8a2
+	Mode                  string           `json:"mode"`
+	MaxSessions           uint32           `json:"max_sessions"`
+	AccessIface           IfaceType        `json:"access"`
+	CoreIface             IfaceType        `json:"core"`
+	CPIface               CPIfaceInfo      `json:"cpiface"`
+	P4rtcIface            P4rtcInfo        `json:"p4rtciface"`
+	EnableP4rt            bool             `json:"enable_p4rt"`
+	SimInfo               SimModeInfo      `json:"sim"`
+	ConnTimeout           uint32           `json:"conn_timeout"`
+	ReadTimeout           uint32           `json:"read_timeout"`
+	EnableNotifyBess      bool             `json:"enable_notify_bess"`
+	EnableEndMarker       bool             `json:"enable_end_marker"`
+	NotifySockAddr        string           `json:"notify_sockaddr"`
+	EndMarkerSockAddr     string           `json:"endmarker_sockaddr"`
+	LogLevel              string           `json:"log_level"`
+	QciQosConfig          []QciQosConfig   `json:"qci_qos_config"`
+	SliceMeterConfig      SliceMeterConfig `json:"slice_rate_limit_config"`
+	MaxRetries            uint8            `json:"max_retries"`
+	HeartBeatInterval     int              `json:"heart_beart_interval"`
+	HeartBeatRespDuration int              `json:"heart_beat_resp_dur"`
 }
 
 // QciQosConfig : Qos configured attributes.
