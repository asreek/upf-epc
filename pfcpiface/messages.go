--- conflicted
+++ resolved
@@ -12,105 +12,7 @@
 	"github.com/omec-project/upf-epc/pfcpiface/metrics"
 )
 
-<<<<<<< HEAD
-func sendHeartBeatRequest(upf *upf, conn *net.UDPConn, pfcpConn *PFCPConn, addr *net.UDPAddr) {
-	seq := pfcpConn.getSeqNum()
-
-	// Send heart beat request
-	hbreq, err := message.NewHeartbeatRequest(
-		seq,
-		ie.NewRecoveryTimeStamp(upf.recoveryTime),
-		nil,
-	).Marshal()
-
-	if err != nil {
-		log.Fatal(err)
-	}
-
-	if hbreq != nil {
-		if _, err := conn.WriteTo(hbreq, addr); err != nil {
-			log.Fatal(err)
-		}
-	}
-	log.Println("Sent Heart Beat Request to ", addr)
-
-}
-
-func (pc *PFCPConn) handleHeartBeats(upf *upf, conn *net.UDPConn, addr *net.UDPAddr, hbStatus chan bool) (errC chan bool) {
-	log.Printf("Remote UDP Addr %v", addr)
-
-	hbErrorC := make(chan bool)
-
-	go func() {
-		// Acts as heartbeat interval timer as well as response timer
-		heartBeatTimer := time.NewTimer(upf.hbInterval)
-		hbRespTimerRunning := false
-		retryCount := 0
-
-		for {
-			select {
-			case status := <-hbStatus:
-				heartBeatTimer.Stop() // stop response timer
-				hbRespTimerRunning = false
-				retryCount = 0 // reset retry count
-
-				if status {
-					log.Println("HeartBeat Response Received")
-					// Start the hb interval timer
-					heartBeatTimer = time.NewTimer(upf.hbInterval)
-				} else {
-					log.Println("Conn Error Indication")
-					return
-				}
-
-			case <-heartBeatTimer.C:
-				log.Println("HeartBeatTimer Expired")
-				if !hbRespTimerRunning {
-					// Send heart beat request
-					sendHeartBeatRequest(upf, conn, pc, addr)
-
-					// start response timer
-					log.Println("Started HB Response timer")
-					heartBeatTimer = time.NewTimer(upf.hbRespDuration)
-					hbRespTimerRunning = true
-				} else {
-					if retryCount < int(upf.hbMaxRetries) {
-						retryCount++
-
-						sendHeartBeatRequest(upf, conn, pc, addr)
-
-						// start response timer
-						log.Printf("Started HB Response timer. RetryCount: %d", retryCount)
-
-						heartBeatTimer = time.NewTimer(upf.hbRespDuration)
-						hbRespTimerRunning = true
-
-					} else {
-						heartBeatTimer.Stop() // stop timer, wait for main loop to start timer again
-						log.Println("HeartBeat Response Timer Expired. Inform pfcp main loop to cleanup session")
-						hbErrorC <- false
-						return
-					}
-				}
-
-			}
-		}
-	}()
-
-	return hbErrorC
-}
-
-func handleHeartbeatRequest(msg message.Message, addr net.Addr, rTime time.Time) []byte {
-	hbreq, ok := msg.(*message.HeartbeatRequest)
-	if !ok {
-		log.Println("Got an unexpected message: ", msg.MessageTypeName(), " from: ", addr)
-		return nil
-	}
-
-	log.Println("Got a heartbeat request from: ", addr)
-=======
 var errMsgUnexpectedType = errors.New("unable to parse message as type specified")
->>>>>>> 78c4385c
 
 type HandlePFCPMsgError struct {
 	Op  string
@@ -154,6 +56,9 @@
 		reply, err = pConn.handlePFDMgmtRequest(msg)
 	case message.MsgTypeAssociationSetupRequest:
 		reply, err = pConn.handleAssociationSetupRequest(msg)
+		if reply != nil {
+			pConn.startHeartBeatMonitor()
+		}
 		// TODO: Cleanup sessions
 		// TODO: start heartbeats
 	case message.MsgTypeAssociationSetupResponse:
