// SPDX-License-Identifier: Apache-2.0
// Copyright(c) 2020 Intel Corporation

package main

import (
	"errors"
	"net"
	"time"

	"github.com/Showmax/go-fqdn"
	log "github.com/sirupsen/logrus"
)

// QosConfigVal : Qos configured value.
type QosConfigVal struct {
	cbs              uint32
	pbs              uint32
	ebs              uint32
	burstDurationMs  uint32
	schedulePriority uint32
}

type SliceInfo struct {
	name         string
	uplinkMbr    uint64
	downlinkMbr  uint64
	ulBurstBytes uint64
	dlBurstBytes uint64
	ueResList    []UeResource
}

type UeResource struct {
	name string
	dnn  string
}

type upf struct {
	enableUeIPAlloc   bool
	enableEndMarker   bool
	enableFlowMeasure bool
	accessIface       string
	coreIface         string
	ippoolCidr        string
	accessIP          net.IP
	coreIP            net.IP
	nodeID            string
	ippool            *IPPool
	dnn               string
	reportNotifyChan  chan uint64
	sliceInfo         *SliceInfo

	fastPath
	recoveryTime   time.Time
	enableHBTimer  bool
	hbMaxRetries   uint8
	hbInterval     time.Duration
	hbRespDuration time.Duration
}

// to be replaced with go-pfcp structs

// Don't change these values.
const (
	tunnelGTPUPort = 2152
	invalidQerID   = 0xFFFFFFFF

	// src-iface consts.
	core   = 0x2
	access = 0x1

	// far-id specific directions.
	n3 = 0x0
	n6 = 0x1
	n9 = 0x2
)

func (u *upf) isConnected() bool {
	return u.fastPath.isConnected(&u.accessIP)
}

func (u *upf) addSliceInfo(sliceInfo *SliceInfo) error {
	if sliceInfo == nil {
		return errors.New("invalid slice")
	}

	u.sliceInfo = sliceInfo

	return u.fastPath.addSliceInfo(sliceInfo)
}

func NewUPF(conf *Conf, fp fastPath) *upf {
	var (
		err    error
		nodeID string
	)

	nodeID = conf.CPIface.NodeID
	if conf.CPIface.UseFQDN && nodeID == "" {
		nodeID, err = fqdn.FqdnHostname()
		if err != nil {
			log.Fatalln("Unable to get hostname", err)
		}
	}

	// TODO: Delete this once CI config is fixed
	if nodeID != "" {
		hosts, err := net.LookupHost(nodeID)
		if err != nil {
			log.Fatalln("Unable to resolve hostname", nodeID, err)
		}

		nodeID = hosts[0]
	}

	u := &upf{
<<<<<<< HEAD
		enableUeIPAlloc:  conf.CPIface.EnableUeIPAlloc,
		enableEndMarker:  conf.EnableEndMarker,
		accessIface:      conf.AccessIface.IfName,
		coreIface:        conf.CoreIface.IfName,
		ippoolCidr:       conf.CPIface.UEIPPool,
		nodeID:           nodeID,
		fastPath:         fp,
		dnn:              conf.CPIface.Dnn,
		reportNotifyChan: make(chan uint64, 1024),
		recoveryTime:     time.Now(),
		enableHBTimer:    conf.EnableHBTimer,
		hbMaxRetries:     conf.HbMaxRetries,
		hbInterval:       time.Duration(conf.HeartBeatInterval) * time.Millisecond,
		hbRespDuration:   time.Duration(conf.HeartBeatRespDuration) * time.Millisecond,
=======
		enableUeIPAlloc:   conf.CPIface.EnableUeIPAlloc,
		enableEndMarker:   conf.EnableEndMarker,
		enableFlowMeasure: conf.EnableFlowMeasure,
		accessIface:       conf.AccessIface.IfName,
		coreIface:         conf.CoreIface.IfName,
		ippoolCidr:        conf.CPIface.UEIPPool,
		nodeID:            nodeID,
		fastPath:          fp,
		dnn:               conf.CPIface.Dnn,
		reportNotifyChan:  make(chan uint64, 1024),
>>>>>>> d81187b0
	}

	u.accessIP = ParseIP(conf.AccessIface.IfName, "Access")
	u.coreIP = ParseIP(conf.CoreIface.IfName, "Core")

	if u.enableUeIPAlloc {
		u.ippool, err = NewIPPool(u.ippoolCidr)
		if err != nil {
			log.Fatalln("ip pool init failed", err)
		}
	}

	u.fastPath.setUpfInfo(u, conf)

	return u
}<|MERGE_RESOLUTION|>--- conflicted
+++ resolved
@@ -114,7 +114,6 @@
 	}
 
 	u := &upf{
-<<<<<<< HEAD
 		enableUeIPAlloc:  conf.CPIface.EnableUeIPAlloc,
 		enableEndMarker:  conf.EnableEndMarker,
 		accessIface:      conf.AccessIface.IfName,
@@ -129,18 +128,6 @@
 		hbMaxRetries:     conf.HbMaxRetries,
 		hbInterval:       time.Duration(conf.HeartBeatInterval) * time.Millisecond,
 		hbRespDuration:   time.Duration(conf.HeartBeatRespDuration) * time.Millisecond,
-=======
-		enableUeIPAlloc:   conf.CPIface.EnableUeIPAlloc,
-		enableEndMarker:   conf.EnableEndMarker,
-		enableFlowMeasure: conf.EnableFlowMeasure,
-		accessIface:       conf.AccessIface.IfName,
-		coreIface:         conf.CoreIface.IfName,
-		ippoolCidr:        conf.CPIface.UEIPPool,
-		nodeID:            nodeID,
-		fastPath:          fp,
-		dnn:               conf.CPIface.Dnn,
-		reportNotifyChan:  make(chan uint64, 1024),
->>>>>>> d81187b0
 	}
 
 	u.accessIP = ParseIP(conf.AccessIface.IfName, "Access")
