--- conflicted
+++ resolved
@@ -270,13 +270,8 @@
     zmq_pollitem_t items[] = {
         {receiver, 0, ZMQ_POLLIN, 0},
     };
-<<<<<<< HEAD
     uint32_t timeout = 1000; // 1 seond 
     if (zmq_poll((zmq_pollitem_t *)items, 1, timeout) < 0) {
-      std::cerr << "ZMQ poll failed!: " << strerror(errno) << std::endl;
-      return EXIT_FAILURE;
-=======
-    if (zmq_poll((zmq_pollitem_t *)items, 1, -1) < 0) {
       std::cerr << "ZMQ poll failed!: " << strerror(errno);
       if (errno != EINTR) {
         std::cerr << std::endl;
@@ -285,7 +280,6 @@
         std::cerr << "Retrying..." << std::endl;
         continue;
       }
->>>>>>> f6e8c510
     }
     if (items[0].revents & ZMQ_POLLIN) {
       gettimeofday(&last_ack, NULL); // as long as we get packets from control path we are good 
